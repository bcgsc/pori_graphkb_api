

// required packages
const express = require('express');
const compression = require('compression');
const bodyParser = require('body-parser');
const fs = require('fs');
const http = require('http');
const jc = require('json-cycle');
const cors = require('cors');
const HTTP_STATUS = require('http-status-codes');
const { getPortPromise } = require('portfinder');
const morgan = require('morgan');

<<<<<<< HEAD
const { schema: { schema: SCHEMA_DEFN } } = require('@bcgsc/knowledgebase-schema');

const { logger, morganFormatter, fetchRoutes } = require('./repo/logging');
=======
const { logger } = require('./repo/logging');
>>>>>>> 25e46a30
const {
    checkToken,
} = require('./middleware/auth'); // WARNING: middleware fails if function is not imported by itself
const { connectDB } = require('./repo');
const { getLoadVersion } = require('./repo/migrate/version');
const { addExtensionRoutes } = require('./extensions');
const { generateSwaggerSpec, registerSpecEndpoints } = require('./routes/openapi');
const { addResourceRoutes } = require('./routes/resource');
const { addPostToken } = require('./routes/auth');
const { addEulaRoutes } = require('./routes/eula');
const {
    addStatsRoute, addParserRoute, addQueryRoute, addErrorRoute,
} = require('./routes');
const config = require('./config');

// https://github.com/nodejs/node-v0.x-archive/issues/9075
http.globalAgent.keepAlive = true;
http.globalAgent.options.keepAlive = true;


const BOOLEAN_FLAGS = [
    'GKB_USER_CREATE',
    'GKB_DB_CREATE',
    'GKB_DISABLE_AUTH',
    'GKB_DB_MIGRATE',
];


const createConfig = (overrides = {}) => {
    const ENV = {
        GKB_HOST: process.env.HOSTNAME,
        ...config.common,
        ...config[process.env.NODE_ENV] || {},
    };

    for (const [key, value] of Object.entries(process.env)) {
        if (key.startsWith('GKB_')) {
            ENV[key] = value;
        }
    }
    Object.assign(ENV, overrides);

    for (const flag of BOOLEAN_FLAGS) {
        if (typeof ENV[flag] === 'string') {
            if (['0', 'f', 'false'].includes(ENV[flag].toLowerCase().trim())) {
                ENV[flag] = false;
            } else {
                ENV[flag] = true;
            }
        } else {
            ENV[flag] = Boolean(ENV[flag]);
        }
    }

    return ENV;
};


<<<<<<< HEAD
/**
 * @typedef {express.Request} GraphKBRequest
 * request object with additional properties attached by middleware
 *
 * @property {orientjs.ConnectionPool} dbPool the orientdb database connection pool
 * @property {User} user the user record for the user making the request
 * @property {Object} conf the config options for this server
 * @property {bool} conf.GKB_DISABLE_AUTH disable auth flag
 * @property {bool} conf.GKB_KEYCLOAK_KEY content of the key file used for decoding keycloak tokens
 * @property {bool} conf.GKB_KEYCLOAK_ROLE role to expect the keycloak user to have
 * @property {bool} conf.GKB_KEY content of the key file used for generating tokens
 * @property {function} reconnectDb async function to be called on db connection errors
 */


=======
>>>>>>> 25e46a30
class AppServer {
    /**
     * @property {express} app the express app instance
     * @property {?http.Server} server server the http server running the API
     * @property {?orientjs.Db} db the orientjs database connection
     * @property {express.Router} router the main router
     * @property {string} prefix the prefix to use for all routes
     * @property {Object} conf the configuration object
     * @property {?Object.<string,ClassModel>} schema the mapping of class names to models for the db
     */
    constructor(conf = createConfig()) {
        this.app = express();
        this.app.use(morgan(morganFormatter, { stream: logger.stream }));
        // set up middleware parser to deal with jsons
        this.app.use(bodyParser.urlencoded({ extended: true }));
        this.app.use(bodyParser.json());
        this.app.use(compression());
        // add some basic logging
        const originWhiteList = (conf.GKB_CORS_ORIGIN || '.*').split(/[\s,]+/g).map((patt) => {
            if (patt.startsWith('^') && patt.endsWith('$')) {
                return new RegExp(patt);
            }
            return patt;
        });
        this.app.use(cors({
            origin: originWhiteList,
        }));

        this.db = null;
        this.schema = null;
        this.server = null;
        this.conf = conf;

        // app server info
        this.host = conf.GKB_HOST;
        this.port = conf.GKB_PORT;

        // set up the routes
        this.router = express.Router();
        this.prefix = '/api';
        this.app.use(this.prefix, this.router);

        if (conf.GKB_LOG_LEVEL) {
            logger.transports.forEach((transport) => {
                transport.level = conf.GKB_LOG_LEVEL;
            });
        }
    }

    get url() {
        return `http://${this.host}:${this.port}${this.prefix}`;
    }

    async connectToDb() {
        // connect to the database
        const {
            GKB_DB_HOST,
            GKB_DB_PORT,
        } = this.conf;

        logger.log('info', `starting db connection (${GKB_DB_HOST}:${GKB_DB_PORT})`);
        const { pool, schema } = await connectDB(this.conf);
        this.pool = pool;
        this.schema = schema;
    }

    /**
     * Connect to the database, start the API server, and set dynamically built routes
     */
    async listen() {
        // connect to the database
        if (!this.pool) {
            await this.connectToDb();
        }
        const {
            GKB_KEY_FILE,
            GKB_DB_NAME,
            GKB_DISABLE_AUTH,
            GKB_KEYCLOAK_KEY_FILE,
        } = this.conf;


        // set up the swagger docs
<<<<<<< HEAD
        this.router.use((req, res, next) => {
            req.spec = generateSwaggerSpec(SCHEMA_DEFN, { host: this.host, port: this.port });
            req.dbPool = this.dbPool;
            req.conf = this.conf;
            req.reconnectDb = async () => this.connectToDb();
            return next();
        });
        this.router.use('/', specRouter);
=======
        this.spec = generateSwaggerSpec(this.schema, { host: this.host, port: this.port });
        registerSpecEndpoints(this.router, this.spec);
>>>>>>> 25e46a30

        this.router.get('/schema', async (req, res) => {
            res.status(HTTP_STATUS.OK).json({ schema: jc.decycle(this.schema) });
        });
        this.router.get('/version', async (req, res) => {
            res.status(HTTP_STATUS.OK).json({
                api: process.env.npm_package_version,
                db: GKB_DB_NAME,
                schema: getLoadVersion().version,
            });
        });
        addParserRoute(this); // doesn't require any data access so no auth required

        // read the key file if it wasn't already set
        if (!this.conf.GKB_KEY) {
            logger.log('info', `reading the private key file: ${GKB_KEY_FILE}`);
            this.conf.GKB_KEY = fs.readFileSync(GKB_KEY_FILE);
        }
        // if external auth is enabled, read the keycloak public key file for verifying the tokens
        if (!GKB_DISABLE_AUTH && GKB_KEYCLOAK_KEY_FILE && !this.conf.GKB_KEYCLOAK_KEY) {
            logger.log('info', `reading the keycloak public key file: ${GKB_KEYCLOAK_KEY_FILE}`);
            this.conf.GKB_KEYCLOAK_KEY = fs.readFileSync(GKB_KEYCLOAK_KEY_FILE);
        }
        // add the addPostToken
        addPostToken(this);

        this.router.use(checkToken(this.conf.GKB_KEY));

        addEulaRoutes(this);

        addQueryRoute(this);
        addStatsRoute(this);

        // simple routes
        for (const model of Object.values(this.schema)) {
            if (model.name !== 'LicenseAgreement') {
                addResourceRoutes(this, model);
            }
        }
        addExtensionRoutes(this);

        // catch any other errors
        addErrorRoute(this);
        logger.log('info', 'Adding 404 capture');
        // last catch any errors for undefined routes. all actual routes should be defined above
        this.app.use((req, res) => res.status(HTTP_STATUS.NOT_FOUND).json({
            error: `Not Found: ${req.route}`,
            message: `The requested url does not exist: ${req.url}`,
            method: req.method,
            name: 'UrlNotFound',
            url: req.url,
        }));

        if (!this.port) {
            logger.log('info', 'finding an available port');
            this.port = await getPortPromise();
        }
        this.server = http.createServer(this.app).listen(this.port, this.host);
        logger.log('info', `started application server (${this.host}:${this.port})`);
    }

    async close() {
        logger.info('cleaning up');

        try {
            if (this.pool) {
                logger.info('closing the database pool');
                await this.pool.close();
            }
        } catch (err) {
            logger.error(err);
        }

        try {
            if (this.server) {
                logger.info('closing the database server connection');
                await this.server.close();
            }
        } catch (err) {
            logger.error(err);
        }
    }
}

module.exports = { AppServer, createConfig };<|MERGE_RESOLUTION|>--- conflicted
+++ resolved
@@ -12,13 +12,7 @@
 const { getPortPromise } = require('portfinder');
 const morgan = require('morgan');
 
-<<<<<<< HEAD
-const { schema: { schema: SCHEMA_DEFN } } = require('@bcgsc/knowledgebase-schema');
-
-const { logger, morganFormatter, fetchRoutes } = require('./repo/logging');
-=======
-const { logger } = require('./repo/logging');
->>>>>>> 25e46a30
+const { logger, morganFormatter } = require('./repo/logging');
 const {
     checkToken,
 } = require('./middleware/auth'); // WARNING: middleware fails if function is not imported by itself
@@ -77,24 +71,6 @@
 };
 
 
-<<<<<<< HEAD
-/**
- * @typedef {express.Request} GraphKBRequest
- * request object with additional properties attached by middleware
- *
- * @property {orientjs.ConnectionPool} dbPool the orientdb database connection pool
- * @property {User} user the user record for the user making the request
- * @property {Object} conf the config options for this server
- * @property {bool} conf.GKB_DISABLE_AUTH disable auth flag
- * @property {bool} conf.GKB_KEYCLOAK_KEY content of the key file used for decoding keycloak tokens
- * @property {bool} conf.GKB_KEYCLOAK_ROLE role to expect the keycloak user to have
- * @property {bool} conf.GKB_KEY content of the key file used for generating tokens
- * @property {function} reconnectDb async function to be called on db connection errors
- */
-
-
-=======
->>>>>>> 25e46a30
 class AppServer {
     /**
      * @property {express} app the express app instance
@@ -178,19 +154,8 @@
 
 
         // set up the swagger docs
-<<<<<<< HEAD
-        this.router.use((req, res, next) => {
-            req.spec = generateSwaggerSpec(SCHEMA_DEFN, { host: this.host, port: this.port });
-            req.dbPool = this.dbPool;
-            req.conf = this.conf;
-            req.reconnectDb = async () => this.connectToDb();
-            return next();
-        });
-        this.router.use('/', specRouter);
-=======
         this.spec = generateSwaggerSpec(this.schema, { host: this.host, port: this.port });
         registerSpecEndpoints(this.router, this.spec);
->>>>>>> 25e46a30
 
         this.router.get('/schema', async (req, res) => {
             res.status(HTTP_STATUS.OK).json({ schema: jc.decycle(this.schema) });
