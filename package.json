--- conflicted
+++ resolved
@@ -14,11 +14,7 @@
   "description": "GraphKB (Knowledge Base) REST API server",
   "dependencies": {
     "@bcgsc-pori/graphkb-parser": "^2.1.0",
-<<<<<<< HEAD
     "@bcgsc-pori/graphkb-schema": "~4.1.0",
-=======
-    "@bcgsc-pori/graphkb-schema": "~4.0.0",
->>>>>>> 4d00269c
     "ajv": "^6.10.2",
     "body-parser": "^1.18.3",
     "compression": "^1.7.4",
