--- conflicted
+++ resolved
@@ -41,11 +41,7 @@
     "@bcgsc/jsdocref": "^1.0.2",
     "chai": "^3.5.0",
     "chai-http": "^4.3.0",
-<<<<<<< HEAD
     "commitizen": "^4.2.2",
-=======
-    "commitizen": "^4.2.1",
->>>>>>> 28796d8b
     "cz-conventional-changelog": "^3.1.0",
     "docdash": "^1.0.0",
     "docsify": "^4.11.4",
