--- conflicted
+++ resolved
@@ -68,18 +68,12 @@
  */
 const migrate18Xto19X = async (db) => {
     logger.info('Convert Evidence to an abstract class (slow, please wait)');
-<<<<<<< HEAD
     await db.command('ALTER CLASS Evidence SUPERCLASS -Ontology').all();
     await db.command('DROP CLASS EvidenceGroup').all();
     await db.command('DROP PROPERTY Permissions.EvidenceGroup').all();
-=======
-    await db.query('ALTER CLASS Evidence SUPERCLASS -Ontology');
-    await db.query('DROP CLASS EvidenceGroup');
-    await db.query('DROP PROPERTY Permissions.EvidenceGroup');
     logger.info('Update the existing usergroup permission schemes: remove Permissions.EvidenceGroup');
-    await db.query('UPDATE UserGroup REMOVE permissions.EvidenceGroup');
+    await db.command('UPDATE UserGroup REMOVE permissions.EvidenceGroup').all();
 
->>>>>>> fefae585
 
     for (const subclass of ['EvidenceLevel', 'ClinicalTrial', 'Publication']) {
         logger.info(`Remove Evidence as parent from ${subclass}`);
@@ -88,12 +82,8 @@
         await db.command(`ALTER CLASS ${subclass} SUPERCLASS +Ontology`).all();
     }
     logger.info('make evidence abstract');
-<<<<<<< HEAD
     await db.command('ALTER CLASS Evidence ABSTRACT TRUE').all();
-=======
-    await db.query('ALTER CLASS Evidence ABSTRACT TRUE');
-    await db.query('UPDATE UserGroup set permissions.Evidence = 4 where permissions.Evidence > 4');
->>>>>>> fefae585
+    await db.command('UPDATE UserGroup set permissions.Evidence = 4 where permissions.Evidence > 4').all();
 
     logger.info('Re-add Evidence as abstract parent');
     for (const subclass of ['EvidenceLevel', 'ClinicalTrial', 'Publication', 'Source']) {
@@ -109,15 +99,11 @@
 
     logger.info('Create the CuratedContent class');
     await ClassModel.create(SCHEMA_DEFN.CuratedContent, db);
-<<<<<<< HEAD
     await db.command('CREATE PROPERTY Permissions.CuratedContent INTEGER (NOTNULL TRUE, MIN 0, MAX 15)').all();
-=======
-    await db.query('CREATE PROPERTY Permissions.CuratedContent INTEGER (NOTNULL TRUE, MIN 0, MAX 15)');
     logger.info('Update the existing usergroup permission schemes: add Permissions.CuratedContent');
-    await db.query('UPDATE UserGroup SET permissions.CuratedContent = 0');
-    await db.query('UPDATE UserGroup SET permissions.CuratedContent = 15 where name = \'admin\' or name = \'regular\'');
-    await db.query('UPDATE UserGroup SET permissions.CuratedContent = 4 where name = \'readonly\'');
->>>>>>> fefae585
+    await db.command('UPDATE UserGroup SET permissions.CuratedContent = 0').all();
+    await db.command('UPDATE UserGroup SET permissions.CuratedContent = 15 where name = \'admin\' or name = \'regular\'').all();
+    await db.command('UPDATE UserGroup SET permissions.CuratedContent = 4 where name = \'readonly\'').all();
 
     logger.info('Add addition Source properties');
     const source = await db.class.get(SCHEMA_DEFN.Source.name);
